--- conflicted
+++ resolved
@@ -236,15 +236,7 @@
     def __init__(self, name, operation, *parents):
         super(Operation, self).__init__(name, *parents)
         self.operation = operation
-<<<<<<< HEAD
-
-        self._generate_index = 0
-        self._store = OutputStore()
-=======
         self.reset(propagate=False)
-        # Fixme: maybe move this to model
-        self.seed = 0
->>>>>>> 5aae1f5d
 
     def acquire(self, n, starting=0, batch_size=None):
         """
