# -*- coding: utf-8 -*-
from elfi.core import *
from elfi.distributions import *
from elfi.methods import *
from elfi.storage import *
from elfi.visualization import *

__author__ = 'ELFI authors'
__email__ = 'aki.vehtari@aalto.fi'
<<<<<<< HEAD
__version__ = '0.2.1'
=======
__version__ = '0.2.2'
>>>>>>> b367b1c8
<|MERGE_RESOLUTION|>--- conflicted
+++ resolved
@@ -7,8 +7,4 @@
 
 __author__ = 'ELFI authors'
 __email__ = 'aki.vehtari@aalto.fi'
-<<<<<<< HEAD
-__version__ = '0.2.1'
-=======
-__version__ = '0.2.2'
->>>>>>> b367b1c8
+__version__ = '0.2.2'